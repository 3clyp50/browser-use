--- conflicted
+++ resolved
@@ -184,12 +184,9 @@
 		calculate_cost: bool = False,
 		display_files_in_done_text: bool = True,
 		include_tool_call_examples: bool = False,
-<<<<<<< HEAD
 		vision_detail_level: Literal['auto', 'low', 'high'] = 'auto',
-=======
 		llm_timeout: int = 60,
 		step_timeout: int = 180,
->>>>>>> eae2296f
 		**kwargs,
 	):
 		# Check for deprecated planner parameters
